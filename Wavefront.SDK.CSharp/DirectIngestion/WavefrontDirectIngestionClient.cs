--- conflicted
+++ resolved
@@ -384,13 +384,8 @@
                 using (var stream = BatchToStream(batch))
                 {
                     int statusCode = directService.Report(format, stream);
-<<<<<<< HEAD
-                    sdkMetricsRegistry.DeltaCounter(entityPrefix + ".report." + statusCode).Inc();
-                    if (statusCode >= 400 && statusCode < 600)
-=======
                     sdkMetricsRegistry.Counter(entityPrefix + ".report." + statusCode).Inc();
                     if ((statusCode >= 400 && statusCode < 600) || statusCode == Constants.HttpNoResponse)
->>>>>>> a4ed94b7
                     {
                         switch (statusCode)
                         {
@@ -495,4 +490,4 @@
             timer.Dispose();
         }
     }
-}
+}